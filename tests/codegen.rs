--- conflicted
+++ resolved
@@ -47,11 +47,7 @@
 fn single_struct_documented_field() {
     let mut scope = Scope::new();
 
-<<<<<<< HEAD
-    let doc = "Field's documentation";
-=======
     let doc = "Field's documentation\nSecond line";
->>>>>>> f3766be0
 
     let mut struct_ = Struct::new("Foo");
 
@@ -60,19 +56,13 @@
     struct_.push_field(field1);
 
     let mut field2 = Field::new("two", "usize");
-<<<<<<< HEAD
-    field2.annotation(r#"#[serde(rename = "bar")]"#);
-    struct_.push_field(field2);
-
-    let mut field3 = Field::new("three", "usize");
-    field3.doc(doc).annotation(r#"#[serde(skip_serializing)]"#);
-=======
     field2.annotation("#[serde(rename = \"bar\")]");
     struct_.push_field(field2);
 
     let mut field3 = Field::new("three", "usize");
-    field3.doc(doc).annotation("#[serde(skip_serializing)]\n#[serde(skip_deserializing)]");
->>>>>>> f3766be0
+    field3
+        .doc(doc)
+        .annotation("#[serde(skip_serializing)]\n#[serde(skip_deserializing)]");
     struct_.push_field(field3);
 
     scope.push_struct(struct_);
@@ -80,11 +70,14 @@
     let expect = r#"
 struct Foo {
     /// Field's documentation
+    /// Second line
     one: usize,
     #[serde(rename = "bar")]
     two: usize,
     /// Field's documentation
+    /// Second line
     #[serde(skip_serializing)]
+    #[serde(skip_deserializing)]
     three: usize,
 }"#;
 
