--- conflicted
+++ resolved
@@ -134,12 +134,8 @@
             // Simply use empty strings.
             documentation: String::new(),
             annotation: Vec::new(),
-<<<<<<< HEAD
             value: String::new(),
             visibility: None,
-=======
-            vis: None,
->>>>>>> fb853542
         });
 
         self
