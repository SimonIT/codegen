use std::fmt::{self, Write};

use crate::block::Block;
use crate::body::Body;
use crate::bound::Bound;
use crate::docs::Docs;
use crate::field::Field;
use crate::formatter::Formatter;
use crate::formatter::{fmt_bounds, fmt_generics};

use crate::r#type::Type;

/// Defines a function.
#[derive(Debug, Clone)]
pub struct Function {
    /// Name of the function
    name: String,

    /// Function documentation
    docs: Option<Docs>,

    /// A lint attribute used to suppress a warning or error
    allow: Option<String>,

    /// Function visibility
    vis: Option<String>,

    /// Function generics
    generics: Vec<String>,

    /// If the function takes `&self` or `&mut self`
    arg_self: Option<String>,

    /// Function arguments
    args: Vec<Field>,

    /// Return type
    ret: Option<Type>,

    /// Where bounds
    bounds: Vec<Bound>,

    /// Body contents
    pub body: Option<Vec<Body>>,

    /// Function attributes, e.g., `#[no_mangle]`.
    attributes: Vec<String>,

    /// Function `extern` ABI
    extern_abi: Option<String>,

    /// Whether or not this function is `async` or not
    r#async: bool,
}

impl Function {
    /// Return a new function definition.
    pub fn new(name: &str) -> Self {
        Function {
            name: name.to_string(),
            docs: None,
            allow: None,
            vis: None,
            generics: vec![],
            arg_self: None,
            args: vec![],
            ret: None,
            bounds: vec![],
            body: Some(vec![]),
            attributes: vec![],
            extern_abi: None,
            r#async: false,
        }
    }

    /// Set the function documentation.
    pub fn doc(&mut self, docs: &str) -> &mut Self {
        self.docs = Some(Docs::new(docs));
        self
    }

    /// Specify lint attribute to supress a warning or error.
    pub fn allow(&mut self, allow: &str) -> &mut Self {
        self.allow = Some(allow.to_string());
        self
    }

    /// Set the function visibility.
    pub fn vis(&mut self, vis: &str) -> &mut Self {
        self.vis = Some(vis.to_string());
        self
    }

    /// Set whether this function is async or not
    pub fn set_async(&mut self, r#async: bool) -> &mut Self {
        self.r#async = r#async;
        self
    }

    /// Add a generic to the function.
    pub fn generic(&mut self, name: &str) -> &mut Self {
        self.generics.push(name.to_string());
        self
    }

    /// Add `self` as a function argument.
    pub fn arg_self(&mut self) -> &mut Self {
        self.arg_self = Some("self".to_string());
        self
    }

    /// Add `&self` as a function argument.
    pub fn arg_ref_self(&mut self) -> &mut Self {
        self.arg_self = Some("&self".to_string());
        self
    }

    /// Add `&mut self` as a function argument.
    pub fn arg_mut_self(&mut self) -> &mut Self {
        self.arg_self = Some("&mut self".to_string());
        self
    }

    /// Add a function argument.
    pub fn arg<T>(&mut self, name: &str, ty: T) -> &mut Self
    where
        T: Into<Type>,
    {
        self.args.push(Field {
            name: name.to_string(),
            ty: ty.into(),
<<<<<<< HEAD
            // While a `Field` is used here, the following
            // arguments do not make sense so use empty strings.
            documentation: Vec::new(),
            annotation: Vec::new(),
            value: String::new(),
=======
            // While a `Field` is used here, both `documentation`, `visibility`
            // and `annotation` does not make sense for function arguments.
            // Simply use empty strings.
            documentation: Vec::new(),
            annotation: Vec::new(),
            visibility: None,
>>>>>>> 4452a9ee
        });

        self
    }

    /// Set the function return type.
    pub fn ret<T>(&mut self, ty: T) -> &mut Self
    where
        T: Into<Type>,
    {
        self.ret = Some(ty.into());
        self
    }

    /// Add a `where` bound to the function.
    pub fn bound<T>(&mut self, name: &str, ty: T) -> &mut Self
    where
        T: Into<Type>,
    {
        self.bounds.push(Bound {
            name: name.to_string(),
            bound: vec![ty.into()],
        });
        self
    }

    /// Push a line to the function implementation.
    pub fn line<T>(&mut self, line: T) -> &mut Self
    where
        T: ToString,
    {
        self.body
            .get_or_insert(vec![])
            .push(Body::String(line.to_string()));

        self
    }

    /// Add an attribute to the function.
    ///
    /// ```
    /// use codegen::Function;
    ///
    /// let mut func = Function::new("test");
    ///
    /// // add a `#[test]` attribute
    /// func.attr("test");
    /// ```
    pub fn attr(&mut self, attribute: &str) -> &mut Self {
        self.attributes.push(attribute.to_string());
        self
    }

    /// Specify an `extern` ABI for the function.
    /// ```
    /// use codegen::Function;
    ///
    /// let mut extern_func = Function::new("extern_func");
    ///
    /// // use the "C" calling convention
    /// extern_func.extern_abi("C");
    /// ```
    pub fn extern_abi(&mut self, abi: &str) -> &mut Self {
        self.extern_abi.replace(abi.to_string());
        self
    }

    /// Push a block to the function implementation
    pub fn push_block(&mut self, block: Block) -> &mut Self {
        self.body.get_or_insert(vec![]).push(Body::Block(block));

        self
    }

    /// Formats the function using the given formatter.
    pub fn fmt(&self, is_trait: bool, fmt: &mut Formatter<'_>) -> fmt::Result {
        if let Some(ref docs) = self.docs {
            docs.fmt(fmt)?;
        }

        if let Some(ref allow) = self.allow {
            write!(fmt, "#[allow({})]\n", allow)?;
        }

        for attr in self.attributes.iter() {
            write!(fmt, "#[{}]\n", attr)?;
        }

        if is_trait {
            assert!(
                self.vis.is_none(),
                "trait fns do not have visibility modifiers"
            );
        }

        if let Some(ref vis) = self.vis {
            write!(fmt, "{} ", vis)?;
        }

        if let Some(ref extern_abi) = self.extern_abi {
            write!(fmt, "extern \"{extern_abi}\" ", extern_abi = extern_abi)?;
        }

        if self.r#async {
            write!(fmt, "async ")?;
        }

        write!(fmt, "fn {}", self.name)?;
        fmt_generics(&self.generics, fmt)?;

        write!(fmt, "(")?;

        if let Some(ref s) = self.arg_self {
            write!(fmt, "{}", s)?;
        }

        for (i, arg) in self.args.iter().enumerate() {
            if i != 0 || self.arg_self.is_some() {
                write!(fmt, ", ")?;
            }

            write!(fmt, "{}: ", arg.name)?;
            arg.ty.fmt(fmt)?;
        }

        write!(fmt, ")")?;

        if let Some(ref ret) = self.ret {
            write!(fmt, " -> ")?;
            ret.fmt(fmt)?;
        }

        fmt_bounds(&self.bounds, fmt)?;

        match self.body {
            Some(ref body) => fmt.block(|fmt| {
                for b in body {
                    b.fmt(fmt)?;
                }

                Ok(())
            }),
            None => {
                if !is_trait {
                    panic!("impl blocks must define fn bodies");
                }

                write!(fmt, ";\n")
            }
        }
    }
}<|MERGE_RESOLUTION|>--- conflicted
+++ resolved
@@ -129,20 +129,13 @@
         self.args.push(Field {
             name: name.to_string(),
             ty: ty.into(),
-<<<<<<< HEAD
-            // While a `Field` is used here, the following
-            // arguments do not make sense so use empty strings.
-            documentation: Vec::new(),
-            annotation: Vec::new(),
-            value: String::new(),
-=======
             // While a `Field` is used here, both `documentation`, `visibility`
             // and `annotation` does not make sense for function arguments.
             // Simply use empty strings.
             documentation: Vec::new(),
             annotation: Vec::new(),
+            value: String::new(),
             visibility: None,
->>>>>>> 4452a9ee
         });
 
         self
