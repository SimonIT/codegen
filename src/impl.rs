use std::fmt::{self, Write};

use crate::bound::Bound;
use crate::field::Field;
use crate::formatter::{fmt_bounds, fmt_generics, Formatter};
use crate::function::Function;

use crate::r#type::Type;

/// Defines an impl block.
#[derive(Debug, Clone)]
pub struct Impl {
    /// The struct being implemented
    target: Type,

    /// Impl level generics
    generics: Vec<String>,

    /// If implementing a trait
    impl_trait: Option<Type>,

    /// Associated constants
    assoc_csts: Vec<Field>,

    /// Associated types
    assoc_tys: Vec<Field>,

    /// Bounds
    bounds: Vec<Bound>,

    fns: Vec<Function>,

    macros: Vec<String>,
}

impl Impl {
    /// Return a new impl definition
    pub fn new<T>(target: T) -> Self
    where
        T: Into<Type>,
    {
        Impl {
            target: target.into(),
            generics: vec![],
            impl_trait: None,
            assoc_csts: vec![],
            assoc_tys: vec![],
            bounds: vec![],
            fns: vec![],
            macros: vec![],
        }
    }

    /// Add a generic to the impl block.
    ///
    /// This adds the generic for the block (`impl<T>`) and not the target type.
    pub fn generic(&mut self, name: &str) -> &mut Self {
        self.generics.push(name.to_string());
        self
    }

    /// Add a generic to the target type.
    pub fn target_generic<T>(&mut self, ty: T) -> &mut Self
    where
        T: Into<Type>,
    {
        self.target.generic(ty);
        self
    }

    /// Set the trait that the impl block is implementing.
    pub fn impl_trait<T>(&mut self, ty: T) -> &mut Self
    where
        T: Into<Type>,
    {
        self.impl_trait = Some(ty.into());
        self
    }

    /// Add a macro to the impl block (e.g. `"#[async_trait]"`)
    pub fn r#macro(&mut self, r#macro: &str) -> &mut Self {
        self.macros.push(r#macro.to_string());
        self
    }

    /// Set an associated constant.
    pub fn associate_const<T>(&mut self, name: &str, ty: T, value: &str) -> &mut Self
    where
        T: Into<Type>,
    {
        self.assoc_csts.push(Field {
            name: name.to_string(),
            ty: ty.into(),
            documentation: Vec::new(),
            annotation: Vec::new(),
            value: value.to_string(),
        });

        self
    }

    /// Set an associated type.
    pub fn associate_type<T>(&mut self, name: &str, ty: T) -> &mut Self
    where
        T: Into<Type>,
    {
        self.assoc_tys.push(Field {
            name: name.to_string(),
            ty: ty.into(),
            documentation: Vec::new(),
            annotation: Vec::new(),
<<<<<<< HEAD
            value: String::new(),
=======
            visibility: None,
>>>>>>> 4452a9ee
        });

        self
    }

    /// Add a `where` bound to the impl block.
    pub fn bound<T>(&mut self, name: &str, ty: T) -> &mut Self
    where
        T: Into<Type>,
    {
        self.bounds.push(Bound {
            name: name.to_string(),
            bound: vec![ty.into()],
        });
        self
    }

    /// Push a new function definition, returning a mutable reference to it.
    pub fn new_fn(&mut self, name: &str) -> &mut Function {
        self.push_fn(Function::new(name));
        self.fns.last_mut().unwrap()
    }

    /// Push a function definition.
    pub fn push_fn(&mut self, item: Function) -> &mut Self {
        self.fns.push(item);
        self
    }

    /// Formats the impl block using the given formatter.
    pub fn fmt(&self, fmt: &mut Formatter<'_>) -> fmt::Result {
        for m in self.macros.iter() {
            write!(fmt, "{}\n", m)?;
        }
        write!(fmt, "impl")?;
        fmt_generics(&self.generics[..], fmt)?;

        if let Some(ref t) = self.impl_trait {
            write!(fmt, " ")?;
            t.fmt(fmt)?;
            write!(fmt, " for")?;
        }

        write!(fmt, " ")?;
        self.target.fmt(fmt)?;

        fmt_bounds(&self.bounds, fmt)?;

        fmt.block(|fmt| {
            // format associated constants
            if !self.assoc_csts.is_empty() {
                for cst in &self.assoc_csts {
                    write!(fmt, "const {}: ", cst.name)?;
                    cst.ty.fmt(fmt)?;
                    write!(fmt, " = {};\n", cst.value)?;
                }
            }

            // format associated types
            if !self.assoc_tys.is_empty() {
                for ty in &self.assoc_tys {
                    write!(fmt, "type {} = ", ty.name)?;
                    ty.ty.fmt(fmt)?;
                    write!(fmt, ";\n")?;
                }
            }

            for (i, func) in self.fns.iter().enumerate() {
                if i != 0 || !self.assoc_tys.is_empty() {
                    write!(fmt, "\n")?;
                }

                func.fmt(false, fmt)?;
            }

            Ok(())
        })
    }
}<|MERGE_RESOLUTION|>--- conflicted
+++ resolved
@@ -84,7 +84,13 @@
     }
 
     /// Set an associated constant.
-    pub fn associate_const<T>(&mut self, name: &str, ty: T, value: &str) -> &mut Self
+    pub fn associate_const<T>(
+        &mut self,
+        name: &str,
+        ty: T,
+        value: &str,
+        visibility: &str,
+    ) -> &mut Self
     where
         T: Into<Type>,
     {
@@ -94,6 +100,7 @@
             documentation: Vec::new(),
             annotation: Vec::new(),
             value: value.to_string(),
+            visibility: Some(visibility.to_string()),
         });
 
         self
@@ -109,11 +116,8 @@
             ty: ty.into(),
             documentation: Vec::new(),
             annotation: Vec::new(),
-<<<<<<< HEAD
             value: String::new(),
-=======
             visibility: None,
->>>>>>> 4452a9ee
         });
 
         self
@@ -166,6 +170,9 @@
             // format associated constants
             if !self.assoc_csts.is_empty() {
                 for cst in &self.assoc_csts {
+                    if let Some(vis) = &cst.visibility {
+                        write!(fmt, "{} ", vis)?;
+                    }
                     write!(fmt, "const {}: ", cst.name)?;
                     cst.ty.fmt(fmt)?;
                     write!(fmt, " = {};\n", cst.value)?;
